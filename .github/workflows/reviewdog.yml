--- conflicted
+++ resolved
@@ -39,10 +39,6 @@
         env:
           REVIEWDOG_GITHUB_API_TOKEN: ${{ secrets.GITHUB_TOKEN }}
         run: |
-<<<<<<< HEAD
-          reviewdog -reporter=github-pr-check -runners=golint,govet
-=======
-          PATH=$(go env GOPATH)/bin:$PATH
           reviewdog -reporter=github-pr-check -runners=golint,govet
 
   golangci-lint:
@@ -55,5 +51,4 @@
         uses: reviewdog/action-golangci-lint@v1
         with:
           github_token: ${{ secrets.github_token }}
-          golangci_lint_flags: "--enable-all --exclude-use-default=false"
->>>>>>> 29891918
+          golangci_lint_flags: "--enable-all --exclude-use-default=false"