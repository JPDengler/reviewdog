--- conflicted
+++ resolved
@@ -56,19 +56,11 @@
         run: |
           reviewdog -reporter=github-pr-check -runners=golint,govet
 
-<<<<<<< HEAD
-      - name: Run reviewdog with tee
+      - name: Run reviewdog (github-pr-review with tee)
         env:
           REVIEWDOG_GITHUB_API_TOKEN: ${{ secrets.GITHUB_TOKEN }}
         run: |
-          golint ./... | reviewdog -reporter=github-pr-review -f=golint -name=golint-tee -tee
-=======
-      - name: Run reviewdog (github-pr-review)
-        env:
-          REVIEWDOG_GITHUB_API_TOKEN: ${{ secrets.GITHUB_TOKEN }}
-        run: |
-          golint ./... | reviewdog -f=golint -name=golint-pr-review -reporter=github-pr-review
->>>>>>> 6851911e
+          golint ./... | reviewdog -f=golint -name=golint-pr-review -reporter=github-pr-review -tee
 
   golangci-lint:
     name: runner / golangci-lint
