--- conflicted
+++ resolved
@@ -39,11 +39,7 @@
 
 	t.Run("empty", func(t *testing.T) {
 		conf := &Config{}
-<<<<<<< HEAD
-		if err := Run(ctx, conf, nil, nil, nil, false, difffilter.FilterModeAdded); err != nil {
-=======
-		if err := Run(ctx, conf, nil, nil, nil, false, reviewdog.FilterModeAdded, false); err != nil {
->>>>>>> 73c40e69
+		if err := Run(ctx, conf, nil, nil, nil, false, difffilter.FilterModeAdded, false); err != nil {
 			t.Error(err)
 		}
 	})
@@ -54,11 +50,7 @@
 				"test": {},
 			},
 		}
-<<<<<<< HEAD
-		if err := Run(ctx, conf, nil, nil, nil, false, difffilter.FilterModeAdded); err == nil {
-=======
-		if err := Run(ctx, conf, nil, nil, nil, false, reviewdog.FilterModeAdded, false); err == nil {
->>>>>>> 73c40e69
+		if err := Run(ctx, conf, nil, nil, nil, false, difffilter.FilterModeAdded, false); err == nil {
 			t.Error("want error, got nil")
 		} else {
 			t.Log(err)
@@ -79,11 +71,7 @@
 				},
 			},
 		}
-<<<<<<< HEAD
-		if err := Run(ctx, conf, nil, nil, ds, false, difffilter.FilterModeAdded); err == nil {
-=======
-		if err := Run(ctx, conf, nil, nil, ds, false, reviewdog.FilterModeAdded, false); err == nil {
->>>>>>> 73c40e69
+		if err := Run(ctx, conf, nil, nil, ds, false, difffilter.FilterModeAdded, false); err == nil {
 			t.Error("want error, got nil")
 		} else {
 			t.Log(err)
@@ -111,11 +99,7 @@
 				},
 			},
 		}
-<<<<<<< HEAD
-		if err := Run(ctx, conf, nil, cs, ds, false, difffilter.FilterModeAdded); err != nil {
-=======
-		if err := Run(ctx, conf, nil, cs, ds, false, reviewdog.FilterModeAdded, false); err != nil {
->>>>>>> 73c40e69
+		if err := Run(ctx, conf, nil, cs, ds, false, difffilter.FilterModeAdded, false); err != nil {
 			t.Error(err)
 		}
 		want := ""
@@ -145,7 +129,7 @@
 				},
 			},
 		}
-		if err := Run(ctx, conf, nil, cs, ds, false, reviewdog.FilterModeAdded, false); err == nil {
+		if err := Run(ctx, conf, nil, cs, ds, false, difffilter.FilterModeAdded, false); err == nil {
 			t.Error("want error, got nil")
 		} else {
 			t.Log(err)
@@ -173,15 +157,10 @@
 				},
 			},
 		}
-<<<<<<< HEAD
-		if err := Run(ctx, conf, nil, cs, ds, true, difffilter.FilterModeAdded); err != nil {
-			t.Error(err)
-=======
-		if err := Run(ctx, conf, nil, cs, ds, true, reviewdog.FilterModeAdded, false); err == nil {
+		if err := Run(ctx, conf, nil, cs, ds, true, difffilter.FilterModeAdded, false); err == nil {
 			t.Error("want error, got nil")
 		} else {
 			t.Log(err)
->>>>>>> 73c40e69
 		}
 		want := "sh: 1: not: not found\n"
 		if got := buf.String(); got != want {
@@ -208,11 +187,7 @@
 				},
 			},
 		}
-<<<<<<< HEAD
-		if err := Run(ctx, conf, nil, cs, ds, false, difffilter.FilterModeAdded); err != nil {
-=======
-		if err := Run(ctx, conf, nil, cs, ds, false, reviewdog.FilterModeAdded, false); err != nil {
->>>>>>> 73c40e69
+		if err := Run(ctx, conf, nil, cs, ds, false, difffilter.FilterModeAdded, false); err != nil {
 			t.Error(err)
 		}
 	})
@@ -238,11 +213,7 @@
 				},
 			},
 		}
-<<<<<<< HEAD
-		if err := Run(ctx, conf, nil, cs, ds, true, difffilter.FilterModeAdded); err != nil {
-=======
-		if err := Run(ctx, conf, nil, cs, ds, true, reviewdog.FilterModeAdded, false); err != nil {
->>>>>>> 73c40e69
+		if err := Run(ctx, conf, nil, cs, ds, true, difffilter.FilterModeAdded, false); err != nil {
 			t.Error(err)
 		}
 		want := "hi\n"
@@ -278,11 +249,7 @@
 				},
 			},
 		}
-<<<<<<< HEAD
-		if err := Run(ctx, conf, map[string]bool{"test2": true}, cs, ds, false, difffilter.FilterModeAdded); err != nil {
-=======
-		if err := Run(ctx, conf, map[string]bool{"test2": true}, cs, ds, false, reviewdog.FilterModeAdded, false); err != nil {
->>>>>>> 73c40e69
+		if err := Run(ctx, conf, map[string]bool{"test2": true}, cs, ds, false, difffilter.FilterModeAdded, false); err != nil {
 			t.Error(err)
 		}
 		if called != 1 {
@@ -315,11 +282,7 @@
 				},
 			},
 		}
-<<<<<<< HEAD
-		if err := Run(ctx, conf, map[string]bool{"hoge": true}, cs, ds, false, difffilter.FilterModeAdded); err == nil {
-=======
-		if err := Run(ctx, conf, map[string]bool{"hoge": true}, cs, ds, false, reviewdog.FilterModeAdded, false); err == nil {
->>>>>>> 73c40e69
+		if err := Run(ctx, conf, map[string]bool{"hoge": true}, cs, ds, false, difffilter.FilterModeAdded, false); err == nil {
 			t.Error("got no error but want runner not found error")
 		}
 	})
