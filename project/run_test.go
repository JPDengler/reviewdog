package project

import (
	"bytes"
	"context"
	"errors"
	"os"
	"strings"
	"testing"

	"github.com/reviewdog/reviewdog"
)

type fakeDiffService struct {
	reviewdog.DiffService
	FakeDiff func() ([]byte, error)
}

func (f *fakeDiffService) Diff(_ context.Context) ([]byte, error) {
	return f.FakeDiff()
}

func (f *fakeDiffService) Strip() int {
	return 0
}

type fakeCommentService struct {
	reviewdog.CommentService
	FakePost func(*reviewdog.Comment) error
}

func (f *fakeCommentService) Post(_ context.Context, c *reviewdog.Comment) error {
	return f.FakePost(c)
}

func TestRun(t *testing.T) {
	ctx := context.Background()

	t.Run("empty", func(t *testing.T) {
		conf := &Config{}
		if err := Run(ctx, conf, nil, nil, nil, false, reviewdog.FilterModeAdded, false); err != nil {
			t.Error(err)
		}
	})

	t.Run("errorformat error", func(t *testing.T) {
		conf := &Config{
			Runner: map[string]*Runner{
				"test": {},
			},
		}
		if err := Run(ctx, conf, nil, nil, nil, false, reviewdog.FilterModeAdded, false); err == nil {
			t.Error("want error, got nil")
		} else {
			t.Log(err)
		}
	})

	t.Run("diff error", func(t *testing.T) {
		ds := &fakeDiffService{
			FakeDiff: func() ([]byte, error) {
				return nil, errors.New("err!")
			},
		}
		conf := &Config{
			Runner: map[string]*Runner{
				"test": {
					Cmd:         "echo 'hi'",
					Errorformat: []string{`%f:%l:%c:%m`},
				},
			},
		}
		if err := Run(ctx, conf, nil, nil, ds, false, reviewdog.FilterModeAdded, false); err == nil {
			t.Error("want error, got nil")
		} else {
			t.Log(err)
		}
	})

	t.Run("cmd error with findings (not for reviewdog to exit with error)", func(t *testing.T) {
		buf := new(bytes.Buffer)
		defaultTeeStderr = buf
		ds := &fakeDiffService{
			FakeDiff: func() ([]byte, error) {
				return []byte(""), nil
			},
		}
		cs := &fakeCommentService{
			FakePost: func(c *reviewdog.Comment) error {
				return nil
			},
		}
		conf := &Config{
			Runner: map[string]*Runner{
				"test": {
					Cmd:         "echo 'file:14:14:message'; exit 1",
					Errorformat: []string{`%f:%l:%c:%m`},
				},
			},
		}
		if err := Run(ctx, conf, nil, cs, ds, false, reviewdog.FilterModeAdded, false); err != nil {
			t.Error(err)
		}
		want := ""
		if got := buf.String(); got != want {
			t.Errorf("got stderr %q, want %q", got, want)
		}
	})

	t.Run("unexpected cmd error (reviewdog exits with error)", func(t *testing.T) {
		buf := new(bytes.Buffer)
		defaultTeeStderr = buf
		ds := &fakeDiffService{
			FakeDiff: func() ([]byte, error) {
				return []byte(""), nil
			},
		}
		cs := &fakeCommentService{
			FakePost: func(c *reviewdog.Comment) error {
				return nil
			},
		}
		conf := &Config{
			Runner: map[string]*Runner{
				"test": {
					Cmd:         "not found",
					Errorformat: []string{`%f:%l:%c:%m`},
				},
			},
		}
		if err := Run(ctx, conf, nil, cs, ds, false, reviewdog.FilterModeAdded); err == nil {
			t.Error("want error, got nil")
		} else {
			t.Log(err)
		}
	})

	t.Run("cmd error with tee", func(t *testing.T) {
		buf := new(bytes.Buffer)
		defaultTeeStderr = buf
		ds := &fakeDiffService{
			FakeDiff: func() ([]byte, error) {
				return []byte(""), nil
			},
		}
		cs := &fakeCommentService{
			FakePost: func(c *reviewdog.Comment) error {
				return nil
			},
		}
		conf := &Config{
			Runner: map[string]*Runner{
				"test": {
					Cmd:         "not found",
					Errorformat: []string{`%f:%l:%c:%m`},
				},
			},
		}
<<<<<<< HEAD
		if err := Run(ctx, conf, nil, cs, ds, true, reviewdog.FilterModeAdded, false); err != nil {
			t.Error(err)
=======
		if err := Run(ctx, conf, nil, cs, ds, true, reviewdog.FilterModeAdded); err == nil {
			t.Error("want error, got nil")
		} else {
			t.Log(err)
>>>>>>> f339a452
		}
		want := "sh: 1: not: not found\n"
		if got := buf.String(); got != want {
			t.Errorf("got stderr %q, want %q", got, want)
		}
	})

	t.Run("success", func(t *testing.T) {
		ds := &fakeDiffService{
			FakeDiff: func() ([]byte, error) {
				return []byte(""), nil
			},
		}
		cs := &fakeCommentService{
			FakePost: func(c *reviewdog.Comment) error {
				return nil
			},
		}
		conf := &Config{
			Runner: map[string]*Runner{
				"test": {
					Cmd:         "echo 'hi'",
					Errorformat: []string{`%f:%l:%c:%m`},
				},
			},
		}
		if err := Run(ctx, conf, nil, cs, ds, false, reviewdog.FilterModeAdded, false); err != nil {
			t.Error(err)
		}
	})

	t.Run("success with tee", func(t *testing.T) {
		buf := new(bytes.Buffer)
		defaultTeeStdout = buf
		ds := &fakeDiffService{
			FakeDiff: func() ([]byte, error) {
				return []byte(""), nil
			},
		}
		cs := &fakeCommentService{
			FakePost: func(c *reviewdog.Comment) error {
				return nil
			},
		}
		conf := &Config{
			Runner: map[string]*Runner{
				"test": {
					Cmd:         "echo 'hi'",
					Errorformat: []string{`%f:%l:%c:%m`},
				},
			},
		}
		if err := Run(ctx, conf, nil, cs, ds, true, reviewdog.FilterModeAdded, false); err != nil {
			t.Error(err)
		}
		want := "hi\n"
		if got := buf.String(); got != want {
			t.Errorf("got stdout %q, want %q", got, want)
		}
	})

	t.Run("runners", func(t *testing.T) {
		called := 0
		ds := &fakeDiffService{
			FakeDiff: func() ([]byte, error) {
				called++
				return []byte(""), nil
			},
		}
		cs := &fakeCommentService{
			FakePost: func(c *reviewdog.Comment) error {
				return nil
			},
		}
		conf := &Config{
			Runner: map[string]*Runner{
				"test1": {
					Name:        "test1",
					Cmd:         "echo 'test1'",
					Errorformat: []string{`%f:%l:%c:%m`},
				},
				"test2": {
					Name:        "test2",
					Cmd:         "echo 'test2'",
					Errorformat: []string{`%f:%l:%c:%m`},
				},
			},
		}
		if err := Run(ctx, conf, map[string]bool{"test2": true}, cs, ds, false, reviewdog.FilterModeAdded, false); err != nil {
			t.Error(err)
		}
		if called != 1 {
			t.Errorf("Diff service called %d times, want 1 time", called)
		}
	})

	t.Run("unknown runners", func(t *testing.T) {
		ds := &fakeDiffService{
			FakeDiff: func() ([]byte, error) {
				return []byte(""), nil
			},
		}
		cs := &fakeCommentService{
			FakePost: func(c *reviewdog.Comment) error {
				return nil
			},
		}
		conf := &Config{
			Runner: map[string]*Runner{
				"test1": {
					Name:        "test1",
					Cmd:         "echo 'test1'",
					Errorformat: []string{`%f:%l:%c:%m`},
				},
				"test2": {
					Name:        "test2",
					Cmd:         "echo 'test2'",
					Errorformat: []string{`%f:%l:%c:%m`},
				},
			},
		}
		if err := Run(ctx, conf, map[string]bool{"hoge": true}, cs, ds, false, reviewdog.FilterModeAdded, false); err == nil {
			t.Error("got no error but want runner not found error")
		}
	})
}

func TestFilteredEnviron(t *testing.T) {
	names := [...]string{
		"REVIEWDOG_GITHUB_API_TOKEN",
		"REVIEWDOG_GITLAB_API_TOKEN",
		"REVIEWDOG_TOKEN",
	}

	for _, name := range names {
		defer func(name, value string) {
			os.Setenv(name, value)
		}(name, os.Getenv(name))
		os.Setenv(name, "value")
	}

	filtered := filteredEnviron()
	if len(filtered) != len(os.Environ())-len(names) {
		t.Errorf("len(filtered) != len(os.Environ())-%d, %v != %v-%d", len(names), len(filtered), len(os.Environ()), len(names))
	}

	for _, kv := range filtered {
		for _, name := range names {
			if strings.HasPrefix(kv, name) && kv != name+"=" {
				t.Errorf("filtered: %v, want %v=", kv, name)
			}
		}
	}

	for _, kv := range os.Environ() {
		for _, name := range names {
			if strings.HasPrefix(kv, name) && kv != name+"=value" {
				t.Errorf("envs: %v, want %v=value", kv, name)
			}
		}
	}
}<|MERGE_RESOLUTION|>--- conflicted
+++ resolved
@@ -156,15 +156,10 @@
 				},
 			},
 		}
-<<<<<<< HEAD
-		if err := Run(ctx, conf, nil, cs, ds, true, reviewdog.FilterModeAdded, false); err != nil {
-			t.Error(err)
-=======
-		if err := Run(ctx, conf, nil, cs, ds, true, reviewdog.FilterModeAdded); err == nil {
+		if err := Run(ctx, conf, nil, cs, ds, true, reviewdog.FilterModeAdded, false); err == nil {
 			t.Error("want error, got nil")
 		} else {
 			t.Log(err)
->>>>>>> f339a452
 		}
 		want := "sh: 1: not: not found\n"
 		if got := buf.String(); got != want {
