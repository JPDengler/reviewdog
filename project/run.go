--- conflicted
+++ resolved
@@ -89,11 +89,8 @@
 
 var secretEnvs = [...]string{
 	"REVIEWDOG_GITHUB_API_TOKEN",
-<<<<<<< HEAD
 	"REVIEWDOG_GITLAB_API_TOKEN",
-=======
 	"REVIEWDOG_TOKEN",
->>>>>>> a2218ff5
 }
 
 func filteredEnviron() []string {
