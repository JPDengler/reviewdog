package project

import (
	"bytes"
	"context"
	"fmt"
	"io"
	"log"
	"os"
	"runtime"
	"strings"

	"golang.org/x/sync/errgroup"

	"github.com/reviewdog/reviewdog"
	"github.com/reviewdog/reviewdog/diff"
	"github.com/reviewdog/reviewdog/difffilter"
)

// RunAndParse runs commands and parse results. Returns map of tool name to check results.
func RunAndParse(ctx context.Context, conf *Config, runners map[string]bool, defaultLevel string, teeMode bool) (*reviewdog.ResultMap, error) {
	var results reviewdog.ResultMap
	// environment variables for each commands
	envs := filteredEnviron()
	cmdBuilder := newCmdBuilder(envs, teeMode)
	var usedRunners []string
	var g errgroup.Group
	semaphoreNum := runtime.NumCPU()
	if teeMode {
		semaphoreNum = 1
	}
	semaphore := make(chan int, semaphoreNum)
	for key, runner := range conf.Runner {
		runner := runner
		runnerName := getRunnerName(key, runner)
		if len(runners) != 0 && !runners[runnerName] {
			continue // Skip this runner.
		}
		usedRunners = append(usedRunners, runnerName)
		semaphore <- 1
		log.Printf("reviewdog: [start]\trunner=%s", runnerName)
		fname := runner.Format
		if fname == "" && len(runner.Errorformat) == 0 {
			fname = runnerName
		}
		opt := &reviewdog.ParserOpt{FormatName: fname, Errorformat: runner.Errorformat}
		p, err := reviewdog.NewParser(opt)
		if err != nil {
			return nil, err
		}
		cmd, stdout, stderr, err := cmdBuilder.build(ctx, runner.Cmd)
		if err != nil {
			return nil, err
		}
		if err := cmd.Start(); err != nil {
			return nil, fmt.Errorf("fail to start command: %v", err)
		}
		g.Go(func() error {
			defer func() { <-semaphore }()
			rs, err := p.Parse(io.MultiReader(stdout, stderr))
			if err != nil {
				return err
			}
			level := runner.Level
			if level == "" {
				level = defaultLevel
			}
			cmdErr := cmd.Wait()
			results.Store(runnerName, &reviewdog.Result{
				Level:        level,
				CheckResults: rs,
				CmdErr:       cmdErr,
			})
			msg := fmt.Sprintf("reviewdog: [finish]\trunner=%s", runnerName)
			if cmdErr != nil {
				msg += fmt.Sprintf("\terror=%v", cmdErr)
			}
			log.Println(msg)
			return nil
		})
	}
	if err := g.Wait(); err != nil {
		return nil, fmt.Errorf("fail to run reviewdog: %v", err)
	}
	if err := checkUnknownRunner(runners, usedRunners); err != nil {
		return nil, err
	}
	return &results, nil
}

// Run runs reviewdog tasks based on Config.
<<<<<<< HEAD
func Run(ctx context.Context, conf *Config, runners map[string]bool, c reviewdog.CommentService, d reviewdog.DiffService, teeMode bool, filterMode difffilter.FilterMode) error {
=======
func Run(ctx context.Context, conf *Config, runners map[string]bool, c reviewdog.CommentService, d reviewdog.DiffService, teeMode bool, filterMode reviewdog.FilterMode, failOnError bool) error {
>>>>>>> 73c40e69
	results, err := RunAndParse(ctx, conf, runners, "", teeMode) // Level is not used.
	if err != nil {
		return err
	}
	if results.Len() == 0 {
		return nil
	}
	if err := checkUnexpectedFailures(results); err != nil {
		return err
	}

	b, err := d.Diff(ctx)
	if err != nil {
		return err
	}
	filediffs, err := diff.ParseMultiFile(bytes.NewReader(b))
	if err != nil {
		return err
	}
	var g errgroup.Group
	results.Range(func(toolname string, result *reviewdog.Result) {
		rs := result.CheckResults
		g.Go(func() error {
			return reviewdog.RunFromResult(ctx, c, rs, filediffs, d.Strip(), toolname, filterMode, failOnError)
		})
	})
	return g.Wait()
}

var secretEnvs = [...]string{
	"REVIEWDOG_GITHUB_API_TOKEN",
	"REVIEWDOG_GITLAB_API_TOKEN",
	"REVIEWDOG_TOKEN",
}

func filteredEnviron() []string {
	for _, name := range secretEnvs {
		defer func(name, value string) {
			if value != "" {
				os.Setenv(name, value)
			}
		}(name, os.Getenv(name))
		os.Unsetenv(name)
	}
	return os.Environ()
}

func checkUnknownRunner(specifiedRunners map[string]bool, usedRunners []string) error {
	if len(specifiedRunners) == 0 {
		return nil
	}
	for _, r := range usedRunners {
		delete(specifiedRunners, r)
	}
	var rs []string
	for r := range specifiedRunners {
		rs = append(rs, r)
	}
	if len(specifiedRunners) != 0 {
		return fmt.Errorf("runner not found: [%s]", strings.Join(rs, ","))
	}
	return nil
}

func checkUnexpectedFailures(results *reviewdog.ResultMap) error {
	var err error
	results.Range(func(toolname string, result *reviewdog.Result) {
		// Skip if err is already found.
		if err != nil {
			return
		}
		if result.CmdErr != nil && len(result.CheckResults) == 0 {
			err = fmt.Errorf("%s failed with zero findings: The command itself "+
				"failed (%v) or reviewdog cannot parse the results", toolname, result.CmdErr)
		}
	})
	return err
}

func getRunnerName(key string, runner *Runner) string {
	if runner.Name != "" {
		return runner.Name
	}
	return key
}<|MERGE_RESOLUTION|>--- conflicted
+++ resolved
@@ -89,11 +89,7 @@
 }
 
 // Run runs reviewdog tasks based on Config.
-<<<<<<< HEAD
-func Run(ctx context.Context, conf *Config, runners map[string]bool, c reviewdog.CommentService, d reviewdog.DiffService, teeMode bool, filterMode difffilter.FilterMode) error {
-=======
-func Run(ctx context.Context, conf *Config, runners map[string]bool, c reviewdog.CommentService, d reviewdog.DiffService, teeMode bool, filterMode reviewdog.FilterMode, failOnError bool) error {
->>>>>>> 73c40e69
+func Run(ctx context.Context, conf *Config, runners map[string]bool, c reviewdog.CommentService, d reviewdog.DiffService, teeMode bool, filterMode difffilter.FilterMode, failOnError bool) error {
 	results, err := RunAndParse(ctx, conf, runners, "", teeMode) // Level is not used.
 	if err != nil {
 		return err
