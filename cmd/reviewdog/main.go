--- conflicted
+++ resolved
@@ -55,12 +55,8 @@
 	level            string
 	guessPullRequest bool
 	tee              bool
-<<<<<<< HEAD
 	filterMode       difffilter.FilterMode
-=======
-	filterMode       reviewdog.FilterMode
 	failOnError      bool
->>>>>>> 73c40e69
 }
 
 // flags doc
