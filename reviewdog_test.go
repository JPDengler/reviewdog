--- conflicted
+++ resolved
@@ -48,11 +48,7 @@
 	p := NewErrorformatParser(efm)
 	c := NewRawCommentWriter(os.Stdout)
 	d := NewDiffString(difftext, 1)
-<<<<<<< HEAD
-	app := NewReviewdog("tool name", p, c, d, difffilter.FilterModeAdded)
-=======
-	app := NewReviewdog("tool name", p, c, d, FilterModeAdded, false)
->>>>>>> 73c40e69
+	app := NewReviewdog("tool name", p, c, d, difffilter.FilterModeAdded, false)
 	app.Run(context.Background(), strings.NewReader(lintresult))
 	// Unordered output:
 	// golint.new.go:5:5: exported var NewError1 should have comment or be unexported
@@ -98,11 +94,7 @@
 	efm, _ := errorformat.NewErrorformat([]string{`%f:%l:%c: %m`})
 	p := NewErrorformatParser(efm)
 	d := NewDiffString(difftext, 1)
-<<<<<<< HEAD
-	app := NewReviewdog("tool name", p, c, d, difffilter.FilterModeAdded)
-=======
-	app := NewReviewdog("tool name", p, c, d, FilterModeAdded, false)
->>>>>>> 73c40e69
+	app := NewReviewdog("tool name", p, c, d, difffilter.FilterModeAdded, false)
 	app.Run(context.Background(), strings.NewReader(lintresult))
 }
 
@@ -135,7 +127,7 @@
 	efm, _ := errorformat.NewErrorformat([]string{`%f:%l:%c: %m`})
 	p := NewErrorformatParser(efm)
 	d := NewDiffString(difftext, 1)
-	app := NewReviewdog("tool name", p, c, d, FilterModeAdded, false)
+	app := NewReviewdog("tool name", p, c, d, difffilter.FilterModeAdded, false)
 	err := app.Run(context.Background(), strings.NewReader(lintresult))
 
 	if err != nil {
@@ -171,7 +163,7 @@
 	efm, _ := errorformat.NewErrorformat([]string{`%f:%l:%c: %m`})
 	p := NewErrorformatParser(efm)
 	d := NewDiffString(difftext, 1)
-	app := NewReviewdog("tool name", p, c, d, FilterModeAdded, true)
+	app := NewReviewdog("tool name", p, c, d, difffilter.FilterModeAdded, true)
 	err := app.Run(context.Background(), strings.NewReader(lintresult))
 
 	if err != nil && err.Error() != "input data has violations" {
