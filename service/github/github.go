--- conflicted
+++ resolved
@@ -95,12 +95,8 @@
 			}
 			continue
 		}
-<<<<<<< HEAD
 		body := buildBody(c)
-		if g.postedcs.IsPosted(c, c.Result.LnumDiff, body) {
-=======
-		if g.postedcs.IsPosted(c, githubCommentLine(c)) {
->>>>>>> 3872614e
+		if g.postedcs.IsPosted(c, githubCommentLine(c), body) {
 			continue
 		}
 		// Only posts maxCommentsPerRequest comments per 1 request to avoid spammy
@@ -115,15 +111,7 @@
 			remaining = append(remaining, c)
 			continue
 		}
-<<<<<<< HEAD
-		comments = append(comments, &github.DraftReviewComment{
-			Path:     github.String(c.Result.Diagnostic.GetLocation().GetPath()),
-			Position: github.Int(c.Result.LnumDiff),
-			Body:     github.String(body),
-		})
-=======
-		comments = append(comments, buildDraftReviewComment(c))
->>>>>>> 3872614e
+		comments = append(comments, buildDraftReviewComment(c, body))
 	}
 
 	if len(comments) == 0 {
@@ -141,14 +129,13 @@
 }
 
 // Document: https://docs.github.com/en/rest/reference/pulls#create-a-review-comment-for-a-pull-request
-func buildDraftReviewComment(c *reviewdog.Comment) *github.DraftReviewComment {
-	cbody := commentutil.CommentBody(c)
+func buildDraftReviewComment(c *reviewdog.Comment, body string) *github.DraftReviewComment {
 	loc := c.Result.Diagnostic.GetLocation()
 	line := githubCommentLine(c)
 	r := &github.DraftReviewComment{
 		Path: github.String(loc.GetPath()),
 		Side: github.String("RIGHT"),
-		Body: github.String(cbody),
+		Body: github.String(body),
 		Line: github.Int(line),
 	}
 	// GitHub API: Start line must precede the end line.
