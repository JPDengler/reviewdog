package reviewdog

import (
	"path/filepath"
	"strings"

	"github.com/haya14busa/reviewdog/diff"
)

// FilteredCheck represents CheckResult with filtering info.
type FilteredCheck struct {
	*CheckResult
	InDiff   bool
	LnumDiff int
}

// FilterCheck filters check results by diff. It doesn't drop check which
// is not in diff but set FilteredCheck.InDiff field false.
func FilterCheck(results []*CheckResult, diff []*diff.FileDiff, strip int, wd string) []*FilteredCheck {
	checks := make([]*FilteredCheck, 0, len(results))

	addedlines := addedDiffLines(diff, strip)

	for _, result := range results {
		check := &FilteredCheck{CheckResult: result}

		addedline := addedlines.Get(result.Path, result.Lnum)
		result.Path = CleanPath(result.Path, wd)
		if addedline != nil {
			check.InDiff = true
			check.LnumDiff = addedline.LnumDiff
		}

		checks = append(checks, check)
	}

	return checks
}
<<<<<<< HEAD
=======

// CleanPath clean up given path. If workdir is not empty, it returns relative
// path to the given workdir.
>>>>>>> 84f2ac37
func CleanPath(path, workdir string) string {
	p := path
	if filepath.IsAbs(path) && workdir != "" {
		relPath, err := filepath.Rel(workdir, path)
		if err == nil {
			p = relPath
		}
	}
	p = filepath.Clean(p)
	if p == "." {
		return ""
	}
	return p
}

// addedLine represents added line in diff.
type addedLine struct {
	Path     string // path to new file
	Lnum     int    // the line number in the new file
	LnumDiff int    // the line number of the diff (Same as Lnumdiff of diff.Line)
	Content  string // line content
}

// posToAddedLine is a hash table of normalized path to line number to addedLine.
type posToAddedLine map[string]map[int]*addedLine

func (p posToAddedLine) Get(path string, lnum int) *addedLine {
	npath, err := normalizePath(path)
	if err != nil {
		return nil
	}
	ltodiff, ok := p[npath]
	if !ok {
		return nil
	}
	diffline, ok := ltodiff[lnum]
	if !ok {
		return nil
	}
	return diffline
}

// addedDiffLines traverse []*diff.FileDiff and returns posToAddedLine.
func addedDiffLines(filediffs []*diff.FileDiff, strip int) posToAddedLine {
	r := make(posToAddedLine)
	for _, filediff := range filediffs {
		path := filediff.PathNew
		ltodiff := make(map[int]*addedLine)
		if strip > 0 {
			ps := strings.Split(filepath.ToSlash(filediff.PathNew), "/")
			if len(ps) > strip {
				path = filepath.Join(ps[strip:]...)
			}
		}
		np, err := normalizePath(path)
		if err != nil {
			// FIXME(haya14busa): log or return error?
			continue
		}
		path = np

		for _, hunk := range filediff.Hunks {
			for _, line := range hunk.Lines {
				if line.Type == diff.LineAdded {
					ltodiff[line.LnumNew] = &addedLine{
						Path:     path,
						Lnum:     line.LnumNew,
						LnumDiff: line.LnumDiff,
						Content:  line.Content,
					}
				}
			}
		}
		r[path] = ltodiff
	}
	return r
}

func normalizePath(p string) (string, error) {
	if !filepath.IsAbs(p) {
		path, err := filepath.Abs(p)
		if err != nil {
			return "", err
		}
		p = path
	}
	return filepath.ToSlash(p), nil
}<|MERGE_RESOLUTION|>--- conflicted
+++ resolved
@@ -36,12 +36,9 @@
 
 	return checks
 }
-<<<<<<< HEAD
-=======
 
 // CleanPath clean up given path. If workdir is not empty, it returns relative
 // path to the given workdir.
->>>>>>> 84f2ac37
 func CleanPath(path, workdir string) string {
 	p := path
 	if filepath.IsAbs(path) && workdir != "" {
